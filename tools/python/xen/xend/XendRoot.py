# Copyright (C) 2004 Mike Wray <mike.wray@hp.com>

"""Xend root class.
Creates the event server and handles configuration.

Other classes get config variables by importing this module,
using instance() to get a XendRoot instance, and then
the config functions (e.g. get_xend_port()) to get
configured values.
"""

import os
import os.path
import sys

import EventServer
from XendLogging import XendLogging
from XendError import XendError

# Initial create of the event server.
eserver = EventServer.instance()

import sxp

class XendRoot:
    """Root of the management classes."""

    """Default path to the root of the database."""
    dbroot_default = "/var/lib/xen/xend-db"

    """Default path to the config file."""
    config_default = "/etc/xen/xend-config.sxp"

    """Environment variable used to override config_default."""
    config_var     = "XEND_CONFIG"

    """Where network control scripts live."""
    network_script_dir = "/etc/xen/scripts"

    """Where block control scripts live."""
    block_script_dir = "/etc/xen/scripts"

    """Default path to the log file. """
    logfile_default = "/var/log/xend.log"

    """Default level of information to be logged."""
    loglevel_default = 'DEBUG'

    """Default for the flag indicating whether xend should run an http server."""
    xend_http_server_default = 'no'

    """Default interface address xend listens at. """
    xend_address_default      = ''

    """Default for the flag indicating whether xend should run a relocation server."""
    xend_relocation_server_default = 'yes'

    """Default interface address the xend relocation server listens at. """
    xend_relocation_address_default = ''

    """Default port xend serves HTTP at. """
    xend_port_default         = '8000'

    """Default port xend serves events at. """
    xend_event_port_default   = '8001'

<<<<<<< HEAD
    """Default port xend serves relocation at. """
    xend_relocation_port_default = '8002'

    """Default for the flag indicating whether xend should run a unix-domain server."""
    xend_unix_server_default = 'yes'

    """Default path the unix-domain server listens at."""
    xend_unix_path_default = '/var/lib/xend/xend-socket'

    """Default interface address xend listens at for consoles."""
    console_address_default   = ''
=======
    """Default inteface address xend listens at for consoles."""
    console_address_default   = 'localhost'
>>>>>>> 227268c0

    """Default port xend serves consoles at. """
    console_port_base_default = '9600'

    components = {}

    def __init__(self):
        self.dbroot = None
        self.config_path = None
        self.config = None
        self.logging = None
        self.configure()
        eserver.subscribe('xend.*', self.event_handler)
        #eserver.subscribe('xend.domain.created', self.event_handler)
        #eserver.subscribe('xend.domain.died', self.event_handler)

    def add_component(self, name, val):
        """Add a xend component.

        @param name: component name
        @param val:  component object
        """
        self.components[name] = val

    def get_component(self, name):
        """Get a xend component from its name.
        This is used as a work-round for problems caused by mutually
        recursive imports.

        @param name: component name
        @return: component object (or None)
        """
        return self.components.get(name)

    def start(self):
        eserver.inject('xend.start', 0)

    def _format(self, msg, args):
        if args:
            return str(msg) % args
        else:
            return str(msg)

    def _log(self, mode, fmt, args):
        """Logging function that uses the logger if it exists, otherwise
        logs to stderr. We use this for XendRoot log messages because
        they may be logged before the logger has been configured.
        Other components can safely use the logger.
        """
        log = self.get_logger()
        if mode not in ['warning', 'info', 'debug', 'error']:
            mode = 'info'
        level = mode.upper()
        if log:
            getattr(log, mode)(fmt, *args)
        else:
            print >>sys.stderr, "xend", "[%s]" % level, self._format(fmt, args)

    def logDebug(self, fmt, *args):
        """Log a debug message.

        @param fmt: message format
        @param args: arguments
        """
        self._log('debug', fmt, args)
        
    def logInfo(self, fmt, *args):
        """Log an info message.

        @param fmt: message format
        @param args: arguments
        """
        self._log('info', fmt, args)

    def logWarning(self, fmt, *args):
        """Log a warning message.

        @param fmt: message format
        @param args: arguments
        """
        self._log('warning', fmt, args)
        
    def logError(self, fmt, *args):
        """Log an error message.

        @param fmt: message format
        @param args: arguments
        """
        self._log('error', fmt, args)
        
    def event_handler(self, event, val):
        self.logInfo("EVENT> %s %s", str(event), str(val))

    def configure(self):
        self.set_config()
        self.configure_logger()
        self.dbroot = self.get_config_value("dbroot", self.dbroot_default)

    def configure_logger(self):
        logfile = self.get_config_value("logfile", self.logfile_default)
        loglevel = self.get_config_value("loglevel", self.loglevel_default)
        self.logging = XendLogging(logfile, level=loglevel)
        #self.logging.addLogStderr()

    def get_logging(self):
        """Get the XendLogging instance.
        """
        return self.logging

    def get_logger(self):
        """Get the logger.
        """
        return self.logging and self.logging.getLogger()

    def get_dbroot(self):
        """Get the path to the database root.
        """
        return self.dbroot

    def set_config(self):
        """If the config file exists, read it. If not, ignore it.

        The config file is a sequence of sxp forms.
        """
        self.config_path = os.getenv(self.config_var, self.config_default)
        if os.path.exists(self.config_path):
            #self.logInfo('Reading config file %s', self.config_path)
            try:
                fin = file(self.config_path, 'rb')
                try:
                    config = sxp.parse(fin)
                finally:
                    fin.close()
                config.insert(0, 'xend-config')
                self.config = config
            except Exception, ex:
                self.logError('Reading config file %s: %s', self.config_path, str(ex))
                raise
        else:
            self.logError('Config file does not exist: %s', self.config_path)
            self.config = ['xend-config']

    def get_config(self, name=None):
        """Get the configuration element with the given name, or
        the whole configuration if no name is given.

        @param name: element name (optional)
        @return: config or none
        """
        if name is None:
            val = self.config
        else:
            val = sxp.child(self.config, name)
        return val

    def get_config_value(self, name, val=None):
        """Get the value of an atomic configuration element.

        @param name: element name
        @param val:  default value (optional, defaults to None)
        @return: value
        """
        return sxp.child_value(self.config, name, val=val)

    def get_config_bool(self, name, val=None):
        v = self.get_config_value(name, val)
        if v in ['yes', '1', 'on', 1, True]:
            return True
        if v in ['no', '0', 'off', 0, False]:
            return False
        raise XendError("invalid xend config %s: expected bool: %s" % (name, v))

    def get_config_int(self, name, val=None):
        v = self.get_config_value(name, val)
        try:
            return int(v)
        except Exception, ex:
            raise XendError("invalid xend config %s: expected int: %s" % (name, v))

    def get_xend_http_server(self):
        """Get the flag indicating whether xend should run an http server.
        """
        return self.get_config_bool("xend-http-server", self.xend_http_server_default)

    def get_xend_relocation_server(self):
        """Get the flag indicating whether xend should run a relocation server.
        """
        return self.get_config_bool("xend-relocation-server", self.xend_relocation_server_default)

    def get_xend_port(self):
        """Get the port xend listens at for its HTTP interface.
        """
        return self.get_config_int('xend-port', self.xend_port_default)

    def get_xend_event_port(self):
        """Get the port xend listens at for connection to its event server.
        """
        return self.get_config_int('xend-event-port', self.xend_event_port_default)

    def get_xend_relocation_port(self):
        """Get the port xend listens at for connection to its relocation server.
        """
        return self.get_config_int('xend-relocation-port', self.xend_relocation_port_default)

    def get_xend_address(self):
        """Get the address xend listens at for its HTTP and event ports.
        This defaults to the empty string which allows all hosts to connect.
        If this is set to 'localhost' only the localhost will be able to connect
        to the HTTP and event ports.
        """
        return self.get_config_value('xend-address', self.xend_address_default)

    def get_xend_relocation_address(self):
        """Get the address xend listens at for its HTTP and event ports.
        This defaults to the empty string which allows all hosts to connect.
        If this is set to 'localhost' only the localhost will be able to connect
        to the HTTP and event ports.
        """
        return self.get_config_value('xend-relocation-address', self.xend_relocation_address_default)

    def get_xend_unix_server(self):
        """Get the flag indicating whether xend should run a unix-domain server.
        """
        return self.get_config_bool("xend-unix-server", self.xend_unix_server_default)

    def get_xend_unix_path(self):
        """Get the path the xend unix-domain server listens at.
        """
        return self.get_config_value("xend-unix-path", self.xend_unix_path_default)

    def get_console_address(self):
        """Get the address xend listens at for its console ports.
        This defaults to 'localhost', allowing only the localhost to connect
        to the console ports.  Setting this to the empty string, allows all
        hosts to connect.
        """
        return self.get_config_value('console-address', self.console_address_default)

    def get_console_port_base(self):
        """Get the base port number used to generate console ports for domains.
        """
        return self.get_config_int('console-port-base', self.console_port_base_default)

    def get_block_script(self, type):
        return self.get_config_value('block-%s' % type, '')

    def get_network_script(self):
        return self.get_config_value('network-script', 'network')

    def get_enable_dump(self):
        return self.get_config_value('enable-dump', 'false')

    def get_vif_bridge(self):
        return self.get_config_value('vif-bridge', 'xen-br0')

    def get_vif_script(self):
        return self.get_config_value('vif-script', 'vif-bridge')

    def get_vif_antispoof(self):
        return self.get_config_bool('vif-antispoof', 'yes')

def instance():
    """Get an instance of XendRoot.
    Use this instead of the constructor.
    """
    global inst
    try:
        inst
    except:
        inst = XendRoot()
    return inst

def logger():
    """Get the logger.
    """
    return instance().get_logger()

def add_component(name, val):
    """Register a component with XendRoot.
    This is used to work-round import cycles.

    @param name: component name
    @param val:  component value (often a module)
    """
    return instance().add_component(name, val)

def get_component(name):
    """Get a component.
    This is used to work-round import cycles.

    @param name: component name
    @return component or None
    """
    return instance().get_component(name)<|MERGE_RESOLUTION|>--- conflicted
+++ resolved
@@ -64,7 +64,6 @@
     """Default port xend serves events at. """
     xend_event_port_default   = '8001'
 
-<<<<<<< HEAD
     """Default port xend serves relocation at. """
     xend_relocation_port_default = '8002'
 
@@ -75,11 +74,7 @@
     xend_unix_path_default = '/var/lib/xend/xend-socket'
 
     """Default interface address xend listens at for consoles."""
-    console_address_default   = ''
-=======
-    """Default inteface address xend listens at for consoles."""
     console_address_default   = 'localhost'
->>>>>>> 227268c0
 
     """Default port xend serves consoles at. """
     console_port_base_default = '9600'
