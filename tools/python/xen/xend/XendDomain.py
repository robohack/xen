# Copyright (C) 2004 Mike Wray <mike.wray@hp.com>

"""Handler for domain operations.
 Nothing here is persistent (across reboots).
 Needs to be persistent for one uptime.
"""
import sys
import traceback
import time

import xen.lowlevel.xc; xc = xen.lowlevel.xc.new()

import sxp
import XendRoot; xroot = XendRoot.instance()
import XendDB
import XendDomainInfo
import XendMigrate
import EventServer; eserver = EventServer.instance()
from XendError import XendError
from XendLogging import log

from scheduler import Scheduler

from xen.xend.server import channel


__all__ = [ "XendDomain" ]

SHUTDOWN_TIMEOUT = 30

class DomainShutdown:
    """A pending domain shutdown. The domain is asked to shut down,
    if it has not terminated or rebooted when the timeout expires it
    is destroyed.
    """

    def __init__(self, dominfo, reason, key, timeout=None):
        if timeout is None:
            timeout = SHUTDOWN_TIMEOUT
        self.start = time.time()
        self.timeout = timeout
        self.dominfo = dominfo
        self.last_restart_time = dominfo.restart_time
        self.last_restart_count = dominfo.restart_count
        self.reason = reason
        self.key = key

    def getDomain(self):
        return self.dominfo.id

    def getDomainName(self):
        return self.dominfo.name

    def getReason(self):
        return self.reason

    def getTimeout(self):
        return self.timeout

    def isTerminated(self):
        return self.dominfo.is_terminated()

    def isRestarted(self):
        return (self.dominfo.restart_count > self.last_restart_count)

    def isShutdown(self):
        return self.isTerminated() or self.isRestarted()

    def isExpired(self):
        return (time.time() - self.start) > self.timeout
        
class XendDomain:
    """Index of all domains. Singleton.
    """

    """Path to domain database."""
    dbpath = "domain"

    """Table of domain info indexed by domain id."""
    domain_by_id = {}
    domain_by_name = {}
    
    """Table of domains to restart, indexed by domain id."""
    restarts_by_id = {}
    restarts_by_name = {}

    """Table of pending domain shutdowns, indexed by domain id."""
    shutdowns_by_id = {}

    """Table of delayed calls."""
    scheduler = Scheduler()
    
    def __init__(self):
        # Hack alert. Python does not support mutual imports, but XendDomainInfo
        # needs access to the XendDomain instance to look up domains. Attempting
        # to import XendDomain from XendDomainInfo causes unbounded recursion.
        # So we stuff the XendDomain instance (self) into xroot's components.
        xroot.add_component("xen.xend.XendDomain", self)
        # Table of domain info indexed by domain id.
        self.db = XendDB.XendDB(self.dbpath)
        self.domain_db = self.db.fetchall("")
        # XXXcl maybe check if there's only dom0 if we _really_ need
        #       to remove the db 
        # self.rm_all()
        eserver.subscribe('xend.virq', self.onVirq)
        self.initial_refresh()

    def onVirq(self, event, val):
        """Event handler for virq.
        """
        print 'onVirq>', val
        self.refresh_schedule(delay=0)

    def schedule_later(self, _delay, _name, _fn, *args):
        """Schedule a function to be called later (if not already scheduled).

        @param _delay: delay in seconds
        @param _name:  schedule name
        @param _fn:    function
        @param args:   arguments
        """
        self.scheduler.later(_delay, _name, _fn, args)
        
    def schedule_cancel(self, name):
        """Cancel a scheduled function call.
        
        @param name: schedule name to cancel
        """
        self.scheduler.cancel(name)

    def refresh_schedule(self, delay=1):
        """Schedule refresh to be called later.
        
        @param delay: delay in seconds
        """
        self.schedule_later(delay, 'refresh', self.refresh)

    def refresh_cancel(self):
        """Cancel any scheduled refresh.
        """
        self.schedule_cancel('refresh')

    def domain_restarts_schedule(self, delay=1):
        """Schedule domain_restarts to be called later.
        
        @param delay: delay in seconds
        """
        self.schedule_later(delay, 'domain_restarts', self.domain_restarts)
        
    def domain_restarts_cancel(self):
        """Cancel any scheduled call of domain_restarts.
        """
        self.schedule_cancel('domain_restarts')
        
    def rm_all(self):
        """Remove all domain info. Used after reboot.
        """
        for (k, v) in self.domain_db.items():
            self._delete_domain(k, notify=False)

    def xen_domains(self):
        """Get table of domains indexed by id from xc.
        """
        domlist = xc.domain_getinfo()
        doms = {}
        for d in domlist:
            domid = str(d['dom'])
            doms[domid] = d
        return doms

    def xen_domain(self, dom):
        """Get info about a single domain from xc.
        Returns None if not found.
        """
        dom = int(dom)
        dominfo = xc.domain_getinfo(dom, 1)
        if dominfo == [] or dominfo[0]['dom'] != dom:
            dominfo = None
        else:
            dominfo = dominfo[0]
        return dominfo
            
    def initial_refresh(self):
        """Refresh initial domain info from domain_db.
        """
        doms = self.xen_domains()
        for config in self.domain_db.values():
            domid = str(sxp.child_value(config, 'id'))
            if domid in doms:
                try:
                    self._new_domain(config, doms[domid])
                    self.update_domain(domid)
                except Exception, ex:
                    log.exception("Error recreating domain info: id=%s", domid)
                    self._delete_domain(domid)
            else:
                self._delete_domain(domid)
        self.refresh()

    def sync(self):
        """Sync domain db to disk.
        """
        self.db.saveall("", self.domain_db)

    def sync_domain(self, dom):
        """Sync info for a domain to disk.

        dom	domain id (string)
        """
        self.db.save(dom, self.domain_db[dom])

    def close(self):
        pass

    def _new_domain(self, savedinfo, info):
        """Create a domain entry from saved info.

        @param savedinfo: saved info from the db
        @param info:      domain info from xen
        @return: domain
        """
        dominfo = XendDomainInfo.vm_recreate(savedinfo, info)
        self.domain_by_id[dominfo.id] = dominfo
        self.domain_by_name[dominfo.name] = dominfo
        if dominfo.restart_pending():
            self.domain_restart_add(dominfo)
        return dominfo

    def _add_domain(self, info, notify=True):
        """Add a domain entry to the tables.

        @param info:   domain info object
        @param notify: send a domain created event if true
        """
        # Remove entries under the wrong id.
        for i, d in self.domain_by_id.items():
            if i != d.id:
                del self.domain_by_id[i]
                if i in self.domain_db:
                    del self.domain_db[i]
                self.db.delete(i)
        # Remove entries under the wrong name.
        for n, d in self.domain_by_name.items():
            if n != d.name:
                del self.domain_by_name[n]
        # But also need to make sure are indexed under correct name.
        # What about entries under info.name ?
        if info.id in self.domain_by_id:
            notify = False
        self.domain_by_id[info.id] = info
        self.domain_db[info.id] = info.sxpr()
        if info.name:
            self.domain_by_name[info.name] = info
        self.sync_domain(info.id)
        if notify:
            eserver.inject('xend.domain.create', [info.name, info.id])

    def _delete_domain(self, id, notify=True):
        """Remove a domain from the tables.

        @param id:     domain id
        @param notify: send a domain died event if true
        """
        for (k, info) in self.domain_by_name.items():
            if info.id == id:
                del self.domain_by_name[k]
        info = self.domain_by_id.get(id)
        if info:
            del self.domain_by_id[id]
            if notify:
                eserver.inject('xend.domain.died', [info.name, info.id])
        if id in self.domain_db:
            del self.domain_db[id]
            self.db.delete(id)

    def reap(self):
        """Look for domains that have crashed or stopped.
        Tidy them up.
        """
        casualties = []
        doms = self.xen_domains()
        for d in doms.values():
            dead = 0
            dead = dead or (d['crashed'] or d['shutdown'])
            dead = dead or (d['dying'] and
                            not(d['running'] or d['paused'] or d['blocked']))
            if dead:
                casualties.append(d)
        destroyed = 0
        for d in casualties:
            id = str(d['dom'])
            #print 'reap>', id
            dominfo = self.domain_by_id.get(id)
            name = (dominfo and dominfo.name) or '??'
            if dominfo and dominfo.is_terminated():
                #print 'reap> already terminated:', id
                continue
            log.debug('XendDomain>reap> domain died name=%s id=%s', name, id)
            if d['shutdown']:
                reason = XendDomainInfo.shutdown_reason(d['shutdown_reason'])
                log.debug('XendDomain>reap> shutdown name=%s id=%s reason=%s', name, id, reason)
                if reason in ['suspend']:
                    if dominfo and dominfo.is_terminated():
                        log.debug('XendDomain>reap> Suspended domain died id=%s', id)
                    else:
                        eserver.inject('xend.domain.suspended', [name, id])
                        continue
                if reason in ['poweroff', 'reboot']:
                    eserver.inject('xend.domain.exit', [name, id, reason])
                    self.domain_restart_schedule(id, reason)
            else:
<<<<<<< HEAD
               eserver.inject('xend.domain.exit', [name, id, 'crash'])
=======
               if xroot.get_enable_dump() == 'true':
                   xc.domain_dumpcore(dom = int(id), corefile = "/var/xen/dump/%s.%s.core"%(name,id))
               eserver.inject('xend.domain.exit', [name, id, 'crash']) 
>>>>>>> ead2ce89
            destroyed += 1
            self.final_domain_destroy(id)
        if self.domain_restarts_exist():
            self.domain_restarts_schedule()

    def refresh(self):
        """Refresh domain list from Xen.
        """
        self.refresh_cancel()
        self.refresh_schedule(delay=10)
        self.reap()
        doms = self.xen_domains()
        # Add entries for any domains we don't know about.
        for (id, d) in doms.items():
            if id not in self.domain_by_id:
                log.info("Creating entry for unknown domain: id=%s", id)
                savedinfo = None
                try:
                    dominfo = XendDomainInfo.vm_recreate(savedinfo, d)
                    self._add_domain(dominfo)
                except Exception, ex:
                    log.exception("Error creating domain info: id=%s", id)
        # Remove entries for domains that no longer exist.
        # Update entries for existing domains.
        for d in self.domain_by_id.values():
            info = doms.get(d.id)
            if info:
                d.update(info)
            elif d.restart_pending():
                pass
            else:
                self._delete_domain(d.id)

    def update_domain(self, id):
        """Update the saved info for a domain.

        @param id: domain id
        """
        dominfo = self.domain_by_id.get(id)
        if dominfo:
            self.domain_db[id] = dominfo.sxpr()
            self.sync_domain(id)

    def refresh_domain(self, id):
        """Refresh information for a single domain.

        @param id: domain id
        """
        dominfo = self.xen_domain(id)
        if dominfo:
            d = self.domain_by_id.get(id)
            if d:
                d.update(dominfo)
        else:
            self._delete_domain(id)

    def domain_ls(self):
        """Get list of domain names.

        @return: domain names
        """
        self.refresh()
        return self.domain_by_name.keys()

    def domain_ls_ids(self):
        """Get list of domain ids.

        @return: domain names
        """
        self.refresh()
        return self.domain_by_id.keys()

    def domains(self):
        """Get list of domain objects.

        @return: domain objects
        """
        self.refresh()
        return self.domain_by_id.values()
    
    def domain_create(self, config):
        """Create a domain from a configuration.

        @param config: configuration
        @return: domain
        """
        dominfo = XendDomainInfo.vm_create(config)
        self._add_domain(dominfo)
        return dominfo

    def domain_restart(self, dominfo):
        """Restart a domain.

        @param dominfo: domain object
        """
        log.info("Restarting domain: name=%s id=%s", dominfo.name, dominfo.id)
        eserver.inject("xend.domain.restart",
                       [dominfo.name, dominfo.id, "begin"])
        try:
            dominfo.restart()
            self._add_domain(dominfo)
            log.info('Restarted domain name=%s id=%s', dominfo.name, dominfo.id)
            eserver.inject("xend.domain.restart",
                           [dominfo.name, dominfo.id, "success"])
            self.domain_unpause(dominfo.id)
        except Exception, ex:
            log.exception("Exception restarting domain: name=%s id=%s",
                          dominfo.name, dominfo.id)
            eserver.inject("xend.domain.restart",
                           [dominfo.name, dominfo.id, "fail"])
        return dominfo

    def domain_configure(self, id, vmconfig):
        """Configure an existing domain. This is intended for internal
        use by domain restore and migrate.

        @param id:       domain id
        @param vmconfig: vm configuration
        """
        config = sxp.child_value(vmconfig, 'config')
        dominfo = self.domain_lookup(id)
        log.debug('domain_configure> id=%s config=%s', str(id), str(config))
        if dominfo.config:
            raise XendError("Domain already configured: " + dominfo.id)
        dominfo.dom_construct(dominfo.dom, config)
        self._add_domain(dominfo)
        return dominfo
    
    def domain_restore(self, src, progress=False):
        """Restore a domain from file.

        @param src:      source file
        @param progress: output progress if true
        """
        xmigrate = XendMigrate.instance()
        return xmigrate.restore_begin(src)
    
    def domain_get(self, id):
        """Get up-to-date info about a domain.

        @param id: domain id
        @return: domain object (or None)
        """
        id = str(id)
        self.refresh_domain(id)
        return self.domain_by_id.get(id)

    def domain_lookup(self, name):
        name = str(name)
        dominfo = self.domain_by_name.get(name) or self.domain_by_id.get(name)
        if dominfo:
            return dominfo
        raise XendError('invalid domain: ' + name)

    def domain_exists(self, name):
        name = str(name)
        return self.domain_by_name.get(name) or self.domain_by_id.get(name)

    def domain_unpause(self, id):
        """Unpause domain execution.

        @param id: domain id
        """
        dominfo = self.domain_lookup(id)
        eserver.inject('xend.domain.unpause', [dominfo.name, dominfo.id])
        try:
            return xc.domain_unpause(dom=dominfo.dom)
        except Exception, ex:
            raise XendError(str(ex))
    
    def domain_pause(self, id):
        """Pause domain execution.

        @param id: domain id
        """
        dominfo = self.domain_lookup(id)
        eserver.inject('xend.domain.pause', [dominfo.name, dominfo.id])
        try:
            return xc.domain_pause(dom=dominfo.dom)
        except Exception, ex:
            raise XendError(str(ex))
    
    def domain_shutdown(self, id, reason='poweroff', key=0):
        """Shutdown domain (nicely).
         - poweroff: restart according to exit code and restart mode
         - reboot:   restart on exit
         - halt:     do not restart

         Returns immediately.

        @param id:     domain id
        @param reason: shutdown type: poweroff, reboot, suspend, halt
        """
        dominfo = self.domain_lookup(id)
        if reason == 'halt':
            self.domain_restart_cancel(dominfo.id)
        else:
            self.domain_restart_schedule(dominfo.id, reason, force=True)
        eserver.inject('xend.domain.shutdown', [dominfo.name, dominfo.id, reason])
        if reason == 'halt':
            reason = 'poweroff'
        val = dominfo.shutdown(reason, key=key)
        self.add_shutdown(dominfo, reason, key)
        self.refresh_schedule(delay=10)
        return val

    def add_shutdown(self, dominfo, reason, key):
        """Add a pending shutdown for a domain.
        This will destroy the domain if the shutdown times out.
        """
        if dominfo.id in self.shutdowns_by_id:
            return
        self.shutdowns_by_id[dominfo.id] = DomainShutdown(dominfo, reason, key)
        self.domain_shutdowns()

    def domain_shutdowns(self):
        """Process pending domain shutdowns.
        Destroys domains whose shutdowns have timed out.
        """
        self.schedule_cancel('domain_shutdowns')
        timeout = SHUTDOWN_TIMEOUT
        for shutdown in self.shutdowns_by_id.values():
            id = shutdown.getDomain()
            if shutdown.isShutdown():
                # Shutdown done - remove.
                print 'domain_shutdowns> done: ', id
                del self.shutdowns_by_id[id]
            elif shutdown.isExpired():
                # Shutdown expired - remove and destroy domain.
                del self.shutdowns_by_id[id]
                try:
                    log.info("Domain shutdown timeout expired: name=%s id=%s",
                             shutdown.getDomainName(), id)
                    self.domain_destroy(id, reason=shutdown.getReason())
                except Exception:
                    pass
            else:
                # Shutdown still pending.
                print 'domain_shutdowns> pending: ', id
                timeout = min(timeout, shutdown.getTimeout())
        if self.shutdowns_by_id:
            # Pending shutdowns remain - reschedule.
            self.schedule_later(timeout, 'domain_shutdowns', self.domain_shutdowns)

    def domain_restart_schedule(self, id, reason, force=False):
        """Schedule a restart for a domain if it needs one.

        @param id:     domain id
        @param reason: shutdown reason
        """
        log.debug('domain_restart_schedule> %s %s %d', id, reason, force)
        dominfo = self.domain_lookup(id)
        if not dominfo:
            return
        if dominfo.id in self.restarts_by_id:
            return
        restart = (force and reason == 'reboot') or dominfo.restart_needed(reason)
        if restart:
            dominfo.restarting()
            self.domain_restart_add(dominfo)

    def domain_restart_add(self, dominfo):
        self.restarts_by_name[dominfo.name] = dominfo
        self.restarts_by_id[dominfo.id] = dominfo
        log.info('Scheduling restart for domain: name=%s id=%s', dominfo.name, dominfo.id)
        eserver.inject("xend.domain.restart",
                       [dominfo.name, dominfo.id, "schedule"])
        self.domain_restarts_schedule()
            
    def domain_restart_cancel(self, id):
        """Cancel any restart scheduled for a domain.

        @param id: domain id
        """
        dominfo = self.restarts_by_id.get(id) or self.restarts_by_name.get(id)
        if dominfo:
            log.info('Cancelling restart for domain: name=%s id=%s',
                     dominfo.name, dominfo.id)
            eserver.inject("xend.domain.restart",
                           [dominfo.name, dominfo.id, "cancel"])
            dominfo.restart_cancel()
            del self.restarts_by_id[dominfo.id]
            del self.restarts_by_name[dominfo.name]

    def domain_restarts(self):
        """Execute any scheduled domain restarts for domains that have gone.
        """
        self.domain_restarts_cancel()
        doms = self.xen_domains()
        for dominfo in self.restarts_by_id.values():
            print 'domain_restarts>', dominfo.name, dominfo.id
            info = doms.get(dominfo.id)
            if info:
                # Don't execute restart for domains still running.
                print 'domain_restarts> still runnning: ', dominfo.name
                continue
            # Remove it from the restarts.
            del self.restarts_by_id[dominfo.id]
            del self.restarts_by_name[dominfo.name]
            print 'domain_restarts> restarting: ', dominfo.name
            self.domain_restart(dominfo)
        if self.domain_restarts_exist():
            # Run again later if any restarts remain.
            self.refresh_schedule(delay=10)

    def domain_restarts_exist(self):
        return len(self.restarts_by_id)
        
    def final_domain_destroy(self, id):
        """Final destruction of a domain..

        @param id: domain id
        """
        try:
            dominfo = self.domain_lookup(id)
            log.info('Destroying domain: name=%s', dominfo.name)
            eserver.inject('xend.domain.destroy', [dominfo.name, dominfo.id])
            val = dominfo.destroy()
        except:
            #todo
            try:
                val = xc.domain_destroy(dom=int(id))
            except Exception, ex:
                raise XendError(str(ex))
        return val       

    def domain_destroy(self, id, reason='halt'):
        """Terminate domain immediately.
        - halt:   cancel any restart for the domain
        - reboot  schedule a restart for the domain

        @param id: domain id
        """
        if reason == 'halt':
            self.domain_restart_cancel(id)
        elif reason == 'reboot':
            self.domain_restart_schedule(id, reason, force=True)
        val = self.final_domain_destroy(id)
        self.refresh_schedule()
        return val

    def domain_migrate(self, id, dst, live=False, resource=0):
        """Start domain migration.

        @param id: domain id
        """
        # Need a cancel too?
        # Don't forget to cancel restart for it.
        dominfo = self.domain_lookup(id)
        xmigrate = XendMigrate.instance()
        return xmigrate.migrate_begin(dominfo, dst, live=live, resource=resource)

    def domain_save(self, id, dst, progress=False):
        """Start saving a domain to file.

        @param id:       domain id
        @param dst:      destination file
        @param progress: output progress if true
        """
        dominfo = self.domain_lookup(id)
        xmigrate = XendMigrate.instance()
        return xmigrate.save_begin(dominfo, dst)
    
    def domain_pincpu(self, id, cpu):
        """Pin a domain to a cpu.

        @param id: domain
        @param cpu: cpu number
        """
        dominfo = self.domain_lookup(id)
        try:
            return xc.domain_pincpu(int(dominfo.id), cpu)
        except Exception, ex:
            raise XendError(str(ex))

    def domain_cpu_bvt_set(self, id, mcuadv, warpback, warpvalue, warpl, warpu):
        """Set BVT (Borrowed Virtual Time) scheduler parameters for a domain.
        """
        dominfo = self.domain_lookup(id)
        try:
            return xc.bvtsched_domain_set(dom=dominfo.dom, mcuadv=mcuadv,
                                          warpback=warpback, warpvalue=warpvalue, 
                                          warpl=warpl, warpu=warpu)
        except Exception, ex:
            raise XendError(str(ex))

    def domain_cpu_bvt_get(self, id):
        """Get BVT (Borrowed Virtual Time) scheduler parameters for a domain.
        """
        dominfo = self.domain_lookup(id)
        try:
            return xc.bvtsched_domain_get(dominfo.dom)
        except Exception, ex:
            raise XendError(str(ex))
    
    def domain_device_create(self, id, devconfig):
        """Create a new device for a domain.

        @param id:       domain id
        @param devconfig: device configuration
        """
        dominfo = self.domain_lookup(id)
        val = dominfo.device_create(devconfig)
        self.update_domain(dominfo.id)
        self.refresh_schedule()
        return val

    def domain_device_configure(self, id, devconfig, idx):
        """Configure an existing device for a domain.

        @param id:   domain id
        @param devconfig: device configuration
        @param idx:  device index
        @return: updated device configuration
        """
        dominfo = self.domain_lookup(id)
        val = dominfo.device_configure(devconfig, idx)
        self.update_domain(dominfo.id)
        self.refresh_schedule()
        return val
    
    def domain_device_refresh(self, id, type, idx):
        """Refresh a device.

        @param id:  domain id
        @param idx:  device index
        @param type: device type
        """
        dominfo = self.domain_lookup(id)
        val = dominfo.device_refresh(type, idx)
        self.update_domain(dominfo.id)
        self.refresh_schedule()
        return val

    def domain_device_destroy(self, id, type, idx):
        """Destroy a device.

        @param id:  domain id
        @param idx:  device index
        @param type: device type
        """
        dominfo = self.domain_lookup(id)
        val = dominfo.device_destroy(type, idx)
        self.update_domain(dominfo.id)
        self.refresh_schedule()
        return val

    def domain_devtype_ls(self, id, type):
        """Get list of device indexes for a domain.

        @param id:  domain
        @param type: device type
        @return: device indexes
        """
        dominfo = self.domain_lookup(id)
        return dominfo.getDeviceIndexes(type)

    def domain_devtype_get(self, id, type, idx):
        """Get a device from a domain.

        @param id:  domain
        @param type: device type
        @param idx:  device index
        @return: device object (or None)
        """
        dominfo = self.domain_lookup(id)
        return dominfo.getDeviceByIndex(type, idx)

    def domain_vif_limit_set(self, id, vif, credit, period):
        """Limit the vif's transmission rate
        """
        dominfo = self.domain_lookup(id)
        dev = dominfo.getDeviceById('vif', vif)
        if not dev:
            raise XendError("invalid vif")
        return dev.setCreditLimit(credit, period)
        
    def domain_shadow_control(self, id, op):
        """Shadow page control.

        @param id: domain
        @param op:  operation
        """
        dominfo = self.domain_lookup(id)
        try:
            return xc.shadow_control(dominfo.dom, op)
        except Exception, ex:
            raise XendError(str(ex))

    def domain_maxmem_set(self, id, mem):
        """Set the memory limit for a domain.

        @param dom: domain
        @param mem: memory limit (in MB)
        @return: 0 on success, -1 on error
        """
        dominfo = self.domain_lookup(id)
        maxmem = int(mem) * 1024
        try:
            return xc.domain_setmaxmem(dominfo.dom, maxmem_kb = maxmem)
        except Exception, ex:
            raise XendError(str(ex))

    def domain_mem_target_set(self, id, target):
        dominfo = self.domain_lookup(id)
        return dominfo.mem_target_set(target)
        


def instance():
    """Singleton constructor. Use this instead of the class constructor.
    """
    global inst
    try:
        inst
    except:
        inst = XendDomain()
    return inst<|MERGE_RESOLUTION|>--- conflicted
+++ resolved
@@ -309,13 +309,9 @@
                     eserver.inject('xend.domain.exit', [name, id, reason])
                     self.domain_restart_schedule(id, reason)
             else:
-<<<<<<< HEAD
-               eserver.inject('xend.domain.exit', [name, id, 'crash'])
-=======
                if xroot.get_enable_dump() == 'true':
                    xc.domain_dumpcore(dom = int(id), corefile = "/var/xen/dump/%s.%s.core"%(name,id))
                eserver.inject('xend.domain.exit', [name, id, 'crash']) 
->>>>>>> ead2ce89
             destroyed += 1
             self.final_domain_destroy(id)
         if self.domain_restarts_exist():
