
all:	
	$(MAKE) -C check
	$(MAKE) -C libxutil
	$(MAKE) -C libxc
	$(MAKE) -C misc
	$(MAKE) -C examples
	$(MAKE) -C xentrace
	$(MAKE) -C python
	$(MAKE) -C xfrd
	$(MAKE) -C xcs
	$(MAKE) -C ioemu

install: 
	$(MAKE) -C check
	$(MAKE) -C libxutil install
	$(MAKE) -C libxc install
	$(MAKE) -C misc install
	$(MAKE) -C examples install
	$(MAKE) -C xentrace install
	$(MAKE) -C python install
	$(MAKE) -C xfrd install
	$(MAKE) -C sv install
	$(MAKE) -C xcs install
	$(MAKE) -C ioemu install

<<<<<<< HEAD
dist: $(TARGET)
	$(MAKE) prefix=$(CURDIR)/../dist/install dist=yes install

=======
>>>>>>> 3279b489
clean:
	$(MAKE) -C libxutil clean
	$(MAKE) -C libxc clean
	$(MAKE) -C misc clean
	$(MAKE) -C examples clean
	$(MAKE) -C xentrace clean
	$(MAKE) -C python clean
	$(MAKE) -C xfrd clean
	$(MAKE) -C xcs clean
	$(MAKE) -C ioemu clean<|MERGE_RESOLUTION|>--- conflicted
+++ resolved
@@ -24,12 +24,6 @@
 	$(MAKE) -C xcs install
 	$(MAKE) -C ioemu install
 
-<<<<<<< HEAD
-dist: $(TARGET)
-	$(MAKE) prefix=$(CURDIR)/../dist/install dist=yes install
-
-=======
->>>>>>> 3279b489
 clean:
 	$(MAKE) -C libxutil clean
 	$(MAKE) -C libxc clean
