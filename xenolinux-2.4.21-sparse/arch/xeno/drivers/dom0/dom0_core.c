/******************************************************************************
 * dom0_core.c
 * 
 * Interface to privileged domain-0 commands.
 * 
 * Copyright (c) 2002, K A Fraser, B Dragovic
 */

#include <linux/config.h>
#include <linux/module.h>
#include <linux/kernel.h>
#include <linux/sched.h>
#include <linux/slab.h>
#include <linux/string.h>
#include <linux/errno.h>
#include <linux/proc_fs.h>

#include <linux/mm.h>
#include <linux/mman.h>
#include <linux/swap.h>
#include <linux/smp_lock.h>
#include <linux/swapctl.h>
#include <linux/iobuf.h>
#include <linux/highmem.h>
#include <linux/pagemap.h>
#include <linux/seq_file.h>

#include <asm/pgalloc.h>
#include <asm/pgtable.h>
#include <asm/uaccess.h>
#include <asm/tlb.h>

#include "dom0_ops.h"

/* Private proc-file data structures. */
typedef struct proc_data {
    unsigned int domain;
    unsigned long map_size;
} dom_procdata_t;

typedef struct proc_mem_data {
    unsigned long pfn;
    int tot_pages;
} proc_memdata_t;

<<<<<<< HEAD
#define XENO_BASE       "xeno"
#define DOM0_CMD_INTF   "dom0_cmd"
#define DOM0_NEWDOM     "new_dom_data"
#define DOM_LIST_INTF   "domains"

#define MAX_LEN         16
#define DOM_DIR         "dom"
#define DOM_MEM         "mem"
#define DOM_VIF         "vif"
#define DOM_USAGE       "usage"
#define DOM_PHD         "phd"

=======
>>>>>>> 781032d9
#define MAP_DISCONT     1

extern struct file_operations dom0_phd_fops;

struct proc_dir_entry *xeno_base;
static struct proc_dir_entry *dom0_cmd_intf;
static struct proc_dir_entry *dom_list_intf;

unsigned long direct_mmap(unsigned long, unsigned long, pgprot_t, int, int);
int direct_unmap(unsigned long, unsigned long);
int direct_disc_unmap(unsigned long, unsigned long, int);

static unsigned char readbuf[1204];

static int cmd_read_proc(char *page, char **start, off_t off,
                         int count, int *eof, void *data)
{
    strcpy(page, readbuf);
    *readbuf = '\0';
    *eof = 1;
    *start = page;
    return strlen(page);
}

static ssize_t dom_usage_read(struct file * file, char * buff, size_t size, loff_t * off)
{
    char str[256];
    int vifs[32];
    dom0_op_t op;
    network_op_t netop;
    int i, end;
    unsigned int domain;
    static int finished = 0;

    if ( finished )
    {
        finished = 0;
        return 0;
    }

    domain = (unsigned int)
        ((struct proc_dir_entry *)file->f_dentry->d_inode->u.generic_ip)->data;
    op.cmd = DOM0_GETDOMAININFO;

    op.u.getdominfo.domain = domain;

    (void) HYPERVISOR_dom0_op(&op);

    end = snprintf(str, 256, "cpu: %lld\n", op.u.getdominfo.cpu_time);

    netop.cmd = NETWORK_OP_VIFQUERY;
    netop.u.vif_query.domain = domain;
    netop.u.vif_query.buf = vifs;

    (void) HYPERVISOR_network_op(&netop);

    for(i = 1; i <= vifs[0]; i++) {
        netop.cmd = NETWORK_OP_VIFGETINFO;
        netop.u.vif_getinfo.domain = domain;
        netop.u.vif_getinfo.vif = vifs[i];

        (void) HYPERVISOR_network_op(&netop);

        end += snprintf(str + end, 255 - end,
                        "vif%d: sent %lld bytes (%lld packets) "
                        "received %lld bytes (%lld packets)\n",
                        vifs[i],
                        netop.u.vif_getinfo.total_bytes_sent,
                        netop.u.vif_getinfo.total_packets_sent,
                        netop.u.vif_getinfo.total_bytes_received,
                        netop.u.vif_getinfo.total_packets_received);
    }

    if (*off >= end + 1) return 0;
    
    copy_to_user(buff, str, end);

    finished = 1;

    return end + 1;
}

struct file_operations dom_usage_ops = {
    read:    dom_usage_read
};


static void create_proc_dom_entries(int dom)
{
    struct proc_dir_entry * dir;
    dom_procdata_t * dom_data;
    char dir_name[16];
    struct proc_dir_entry * file;

    sprintf(dir_name, "dom%d", dom);

    dom_data = (dom_procdata_t *)kmalloc(sizeof(dom_procdata_t), GFP_KERNEL);
    dom_data->domain = dom;

    dir = proc_mkdir(dir_name, xeno_base);
    dir->data = dom_data;
    
    file = create_proc_entry("usage", 0600, dir);
    if (file != NULL)
    {
        file->owner         = THIS_MODULE;
        file->nlink         = 1;
        file->proc_fops     = &dom_usage_ops;
        file->data          = (void *) dom;
    }

    file = create_proc_entry(DOM_PHD, 0600, dir);
    if (file != NULL)
    {
        file->owner         = THIS_MODULE;
        file->nlink         = 1;
        file->proc_fops     = &dom0_phd_fops;
        file->data          = (void *) dom;
    }
}

static ssize_t dom_mem_write(struct file * file, const char * buff, 
                             size_t size , loff_t * off)
{
    dom_mem_t mem_data;
    
    copy_from_user(&mem_data, (dom_mem_t *)buff, sizeof(dom_mem_t));
    
    if(direct_disc_unmap(mem_data.vaddr, mem_data.start_pfn, 
                         mem_data.tot_pages) == 0){
        return sizeof(sizeof(dom_mem_t));
    } else {
        return -1;
    }
}

static ssize_t dom_mem_read(struct file * file, char * buff, size_t size, loff_t * off)
{
    unsigned long addr;
    pgprot_t prot;

    proc_memdata_t * mem_data = (proc_memdata_t *)((struct proc_dir_entry *)file->f_dentry->d_inode->u.generic_ip)->data;

    prot = PAGE_SHARED; 

    /* remap the range using xen specific routines */

    addr = direct_mmap(mem_data->pfn << PAGE_SHIFT, mem_data->tot_pages << PAGE_SHIFT, prot, MAP_DISCONT, mem_data->tot_pages);
    
    copy_to_user((unsigned long *)buff, &addr, sizeof(addr));

    return sizeof(addr);
}

struct file_operations dom_mem_ops = {
    read:    dom_mem_read,
    write:   dom_mem_write,
};

static int dom_map_mem(unsigned int dom, unsigned long pfn, int tot_pages)
{
    int ret = -ENOENT;
    struct proc_dir_entry * pd = xeno_base->subdir;
    struct proc_dir_entry * file;
    proc_memdata_t * memdata;

    while(pd != NULL){

        if((pd->mode & S_IFDIR) && ((dom_procdata_t *)pd->data)->domain == dom){

            /* check if there is already an entry for mem and if so
             * remove it.
             */
            remove_proc_entry("mem", pd);

            /* create new entry with parameters describing what to do
             * when it is mmaped.
             */
            file = create_proc_entry("mem", 0600, pd);
            if(file != NULL)
            {
                file->owner = THIS_MODULE;
                file->nlink = 1;
                file->proc_fops = &dom_mem_ops;

                memdata = (proc_memdata_t *)kmalloc(sizeof(proc_memdata_t), GFP_KERNEL);
                memdata->pfn = pfn;
                memdata->tot_pages = tot_pages;
                file->data = memdata;

                ret = 0;
                break;
            }

            ret = -EAGAIN;
            break;
        }                    
        pd = pd->next;
    }

    return ret;
}

/* function used to retrieve data associated with new domain */
static ssize_t dom_data_read(struct file * file, char * buff, size_t size, loff_t * off)
{
    dom0_newdomain_t * dom_data = (dom0_newdomain_t *)
        ((struct proc_dir_entry *)file->f_dentry->d_inode->u.generic_ip)->data;

    copy_to_user((dom0_newdomain_t *)buff, dom_data, sizeof(dom0_newdomain_t));

    remove_proc_entry("new_dom_data", xeno_base);

    kfree(dom_data);

    return sizeof(dom0_newdomain_t);
}

struct file_operations newdom_data_fops = {
    read:    dom_data_read,
};

static int cmd_write_proc(struct file *file, const char *buffer, 
                          u_long count, void *data)
{
    dom0_op_t op;
    int ret = 0;
    struct proc_dir_entry * new_dom_id;
    dom0_newdomain_t * params;
    
    copy_from_user(&op, buffer, sizeof(dom0_op_t));

    if ( op.cmd == MAP_DOM_MEM )
    {
        ret = dom_map_mem(op.u.dommem.domain, op.u.dommem.start_pfn, 
                          op.u.dommem.tot_pages); 
    }
    else if ( op.cmd == DO_PGUPDATES )
    {
        ret = HYPERVISOR_pt_update((void *)op.u.pgupdate.pgt_update_arr,
                                   op.u.pgupdate.num_pgt_updates);
    }
    else
    {
        ret = HYPERVISOR_dom0_op(&op);

        /* if new domain created, create proc entries */
        if(op.cmd == DOM0_CREATEDOMAIN) {
            create_proc_dom_entries(ret);

            params = (dom0_newdomain_t *)kmalloc(sizeof(dom0_newdomain_t),
                                                 GFP_KERNEL);
            params->memory_kb = op.u.newdomain.memory_kb;
            params->pg_head = op.u.newdomain.pg_head;
            params->num_vifs = op.u.newdomain.num_vifs;
            params->domain = op.u.newdomain.domain;

            /* now notify user space of the new domain's id */
            new_dom_id = create_proc_entry("new_dom_data", 0600, xeno_base);
            if ( new_dom_id != NULL )
            {
                new_dom_id->owner      = THIS_MODULE;
                new_dom_id->nlink      = 1;
                new_dom_id->proc_fops  = &newdom_data_fops; 
                new_dom_id->data       = (void *)params; 
            }
        }
    }
    
 out:
    return ret;   
}

/***********************************************************************
 *
 * Implementation of /proc/xeno/domains
 */

static dom0_op_t proc_domains_op;
static int proc_domains_finished;
static rwlock_t proc_xeno_domains_lock = RW_LOCK_UNLOCKED;

static void *xeno_domains_next(struct seq_file *s, void *v, loff_t *pos)
{
    int ret;

    if ( pos != NULL )
        ++(*pos); 

    if ( !proc_domains_finished ) 
    {
        proc_domains_op.u.getdominfo.domain++;
        ret = HYPERVISOR_dom0_op(&proc_domains_op);
        if ( ret < 0 ) 
            proc_domains_finished = 1;
    }
  
    return (proc_domains_finished) ? NULL : &proc_domains_op;
}

static void *xeno_domains_start(struct seq_file *s, loff_t *ppos)
{ 
    loff_t pos = *ppos;
  
    write_lock (&proc_xeno_domains_lock);
    proc_domains_op.cmd = DOM0_GETDOMAININFO;
    proc_domains_op.u.getdominfo.domain = 0;
    (void)HYPERVISOR_dom0_op(&proc_domains_op);
    proc_domains_finished = 0;
  
    while (pos > 0) {
        pos --;
        xeno_domains_next (s, NULL, NULL);
    }
  
    return (proc_domains_finished) ? NULL : &proc_domains_op;
}

static void xeno_domains_stop(struct seq_file *s, void *v)
{ 
    write_unlock (&proc_xeno_domains_lock);
}

static int xeno_domains_show(struct seq_file *s, void *v)
{ 
    dom0_op_t *di = v;
  
<<<<<<< HEAD
  /*
   * Output one domain's details to dom0.
   *
   * If you update this format string then change xi_list to match.
   */

  seq_printf (s, 
              "%8d %2d %1d %2d %8d %8ld %p %8d %s\n",
              di -> u.getdominfo.domain, 
              di -> u.getdominfo.processor,
              di -> u.getdominfo.has_cpu,
              di -> u.getdominfo.state,
              di -> u.getdominfo.hyp_events,
              di -> u.getdominfo.mcu_advance,
              (void *)di -> u.getdominfo.pg_head,
              di -> u.getdominfo.tot_pages,
              di -> u.getdominfo.name);

  return 0;
=======
    /*
     * Output one domain's details to dom0.
     *
     * If you update this format string then change xi_list to match.
     */

    seq_printf (s, 
                "%8d %2d %1d %2d %8d %8ld %p %8d %s\n",
                di -> u.getdominfo.domain, 
                di -> u.getdominfo.processor,
                di -> u.getdominfo.has_cpu,
                di -> u.getdominfo.state,
                di -> u.getdominfo.hyp_events,
                di -> u.getdominfo.mcu_advance,
                di -> u.getdominfo.pg_head,
                di -> u.getdominfo.tot_pages,
                di -> u.getdominfo.name);

    return 0;
>>>>>>> 781032d9
}

struct seq_operations xeno_domains_op = {
    .start          = xeno_domains_start,
    .next           = xeno_domains_next,
    .stop           = xeno_domains_stop,
    .show           = xeno_domains_show,
};

static int xeno_domains_open(struct inode *inode, struct file *file)
{
    return seq_open(file, &xeno_domains_op);
}

static struct file_operations proc_xeno_domains_operations = {
    open:           xeno_domains_open,
    read:           seq_read,
    llseek:         seq_lseek,
    release:        seq_release,
};

/***********************************************************************/



static int __init init_module(void)
{
    /* xeno proc root setup */
    xeno_base = proc_mkdir("xeno", &proc_root); 

    /* xeno control interface */
    *readbuf = '\0';
    dom0_cmd_intf = create_proc_entry("dom0_cmd", 0600, xeno_base);
    if ( dom0_cmd_intf != NULL )
    {
        dom0_cmd_intf->owner      = THIS_MODULE;
        dom0_cmd_intf->nlink      = 1;
        dom0_cmd_intf->read_proc  = cmd_read_proc;
        dom0_cmd_intf->write_proc = cmd_write_proc;
    }

    /* domain list interface */
    dom_list_intf = create_proc_entry("domains", 0400, xeno_base);
    if ( dom_list_intf != NULL )
    {
        dom_list_intf->owner = THIS_MODULE;
        dom_list_intf->nlink = 1;
        dom_list_intf->proc_fops = &proc_xeno_domains_operations;
    }

    /* set up /proc entries for dom 0 */
    create_proc_dom_entries(0);

    return 0;
}


static void __exit cleanup_module(void)
{
    if ( dom0_cmd_intf == NULL ) return;
    remove_proc_entry("dom0", &proc_root);
    dom0_cmd_intf = NULL;
}


module_init(init_module);
module_exit(cleanup_module);<|MERGE_RESOLUTION|>--- conflicted
+++ resolved
@@ -43,21 +43,7 @@
     int tot_pages;
 } proc_memdata_t;
 
-<<<<<<< HEAD
-#define XENO_BASE       "xeno"
-#define DOM0_CMD_INTF   "dom0_cmd"
-#define DOM0_NEWDOM     "new_dom_data"
-#define DOM_LIST_INTF   "domains"
-
-#define MAX_LEN         16
-#define DOM_DIR         "dom"
-#define DOM_MEM         "mem"
-#define DOM_VIF         "vif"
-#define DOM_USAGE       "usage"
 #define DOM_PHD         "phd"
-
-=======
->>>>>>> 781032d9
 #define MAP_DISCONT     1
 
 extern struct file_operations dom0_phd_fops;
@@ -385,27 +371,6 @@
 { 
     dom0_op_t *di = v;
   
-<<<<<<< HEAD
-  /*
-   * Output one domain's details to dom0.
-   *
-   * If you update this format string then change xi_list to match.
-   */
-
-  seq_printf (s, 
-              "%8d %2d %1d %2d %8d %8ld %p %8d %s\n",
-              di -> u.getdominfo.domain, 
-              di -> u.getdominfo.processor,
-              di -> u.getdominfo.has_cpu,
-              di -> u.getdominfo.state,
-              di -> u.getdominfo.hyp_events,
-              di -> u.getdominfo.mcu_advance,
-              (void *)di -> u.getdominfo.pg_head,
-              di -> u.getdominfo.tot_pages,
-              di -> u.getdominfo.name);
-
-  return 0;
-=======
     /*
      * Output one domain's details to dom0.
      *
@@ -423,9 +388,8 @@
                 di -> u.getdominfo.pg_head,
                 di -> u.getdominfo.tot_pages,
                 di -> u.getdominfo.name);
-
     return 0;
->>>>>>> 781032d9
+
 }
 
 struct seq_operations xeno_domains_op = {
