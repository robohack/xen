--- conflicted
+++ resolved
@@ -2439,14 +2439,10 @@
     int            i;
     unsigned int   modified = 0;
 
-<<<<<<< HEAD
     // not supported in combination with various shadow modes!
     ASSERT( !shadow_mode_enabled(d) );
     
-    l1va = ptwr_info[cpu].ptinfo[which].l1va;
-=======
     l1va = d->arch.ptwr[which].l1va;
->>>>>>> 2e2cd8b2
     ptep = (unsigned long *)&linear_pg_table[l1_linear_offset(l1va)];
 
     /*
@@ -2536,11 +2532,7 @@
 
     if ( which == PTWR_PT_ACTIVE )
     {
-<<<<<<< HEAD
-        pl2e = &__linear_l2_table[ptwr_info[cpu].ptinfo[which].l2_idx];
-=======
-        pl2e = &linear_l2_table[d->arch.ptwr[which].l2_idx];
->>>>>>> 2e2cd8b2
+        pl2e = &__linear_l2_table[d->arch.ptwr[which].l2_idx];
         *pl2e = mk_l2_pgentry(l2_pgentry_val(*pl2e) | _PAGE_PRESENT); 
     }
 
@@ -2548,17 +2540,7 @@
      * STEP 4. Final tidy-up.
      */
 
-<<<<<<< HEAD
-    ptwr_info[cpu].ptinfo[which].l1va = 0;
-=======
     d->arch.ptwr[which].l1va = 0;
-
-    if ( unlikely(sl1e != NULL) )
-    {
-        unmap_domain_mem(sl1e);
-        put_shadow_status(d);
-    }
->>>>>>> 2e2cd8b2
 }
 
 static int ptwr_emulated_update(
@@ -2701,13 +2683,8 @@
     int              which;
     u32              l2_idx;
 
-<<<<<<< HEAD
     if ( unlikely(shadow_mode_enabled(ed->domain)) )
         return 0;
-=======
-    /* Can't use linear_l2_table with external tables. */
-    BUG_ON(shadow_mode_external(d));
->>>>>>> 2e2cd8b2
 
     /*
      * Attempt to read the PTE that maps the VA being accessed. By checking for
@@ -2793,12 +2770,7 @@
     d->arch.ptwr[which].l2_idx = l2_idx;
     
     /* For safety, disconnect the L1 p.t. page from current space. */
-<<<<<<< HEAD
     if ( which == PTWR_PT_ACTIVE )
-=======
-    if ( (which == PTWR_PT_ACTIVE) && 
-         likely(!shadow_mode_enabled(d)) )
->>>>>>> 2e2cd8b2
     {
         *pl2e = mk_l2_pgentry(l2e & ~_PAGE_PRESENT);
         local_flush_tlb(); /* XXX Multi-CPU guests? */
